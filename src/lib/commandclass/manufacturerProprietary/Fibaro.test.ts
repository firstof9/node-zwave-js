--- conflicted
+++ resolved
@@ -1,33 +1,15 @@
 import { createEmptyMockDriver } from "../../../../test/mocks";
-<<<<<<< HEAD
+import { ApplicationCommandRequest } from "../../controller/ApplicationCommandRequest";
+import { SendDataRequest, SendDataRequestTransmitReport, TransmitStatus } from "../../controller/SendDataMessages";
 import type { Driver } from "../../driver/Driver";
-=======
-import { ApplicationCommandRequest } from "../../controller/ApplicationCommandRequest";
-import {
-	SendDataRequest,
-	SendDataRequestTransmitReport,
-	TransmitStatus,
-} from "../../controller/SendDataMessages";
-import { IDriver } from "../../driver/IDriver";
 import { ZWaveNode } from "../../node/Node";
->>>>>>> 6ff8d37f
 import { CommandClasses } from "../CommandClasses";
 import { MANUFACTURERID_FIBARO } from "./Constants";
-import {
-	FibaroCCIDs,
-	FibaroVenetianBlindCCCommand,
-	FibaroVenetianBlindCCGet,
-	FibaroVenetianBlindCCReport,
-	FibaroVenetianBlindCCSet,
-} from "./Fibaro";
+import { FibaroCCIDs, FibaroVenetianBlindCCCommand, FibaroVenetianBlindCCGet, FibaroVenetianBlindCCReport, FibaroVenetianBlindCCSet } from "./Fibaro";
 
-<<<<<<< HEAD
 const fakeDriver = (createEmptyMockDriver() as unknown) as Driver;
-=======
-const fakeDriver = (createEmptyMockDriver() as unknown) as IDriver;
 const node2 = new ZWaveNode(2, fakeDriver as any);
 (fakeDriver.controller!.nodes as any).set(2, node2);
->>>>>>> 6ff8d37f
 
 describe("lib/commandclass/manufacturerProprietary/Fibaro => ", () => {
 	it("the set tilt command should serialize correctly", () => {
