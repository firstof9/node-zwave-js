--- conflicted
+++ resolved
@@ -5,25 +5,6 @@
 import { JSONObject } from "../util/misc";
 import { INodeQuery } from "./INodeQuery";
 
-<<<<<<< HEAD
-function testResponseForNodeInfoRequest(sent: RequestNodeInfoRequest, received: Message): ResponseRole {
-	if (received instanceof RequestNodeInfoResponse) {
-		return received.wasSent
-			? "confirmation"
-			: "fatal_controller";
-	} else if (received instanceof ApplicationUpdateRequest) {
-		// received node info for the correct node
-		if (
-			received.updateType === ApplicationUpdateTypes.NodeInfo_Received
-			&& received.nodeId === sent.nodeId
-		) return "final";
-		// requesting node info failed. We cannot check which node that belongs to
-		if (received.updateType === ApplicationUpdateTypes.NodeInfo_RequestFailed) return "fatal_node";
-	}
-}
-
-=======
->>>>>>> 75ee471e
 @messageTypes(MessageType.Request, FunctionType.RequestNodeInfo)
 @expectedResponse(testResponseForNodeInfoRequest)
 @priority(MessagePriority.NodeQuery)
@@ -86,7 +67,7 @@
 function testResponseForNodeInfoRequest(sent: RequestNodeInfoRequest, received: Message): ResponseRole {
 	if (received instanceof RequestNodeInfoResponse) {
 		return received.wasSent
-			? "intermediate"
+			? "confirmation"
 			: "fatal_controller";
 	} else if (received instanceof ApplicationUpdateRequest) {
 		// received node info for the correct node
